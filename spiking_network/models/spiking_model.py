from spiking_network.models.base_model import BaseModel
import torch
import torch.nn as nn
from tqdm import tqdm

class SpikingModel(BaseModel):
    def __init__(self, connectivity_filter, tuneable_parameters=["threshold"], seed=0, device="cpu"):
        super().__init__(connectivity_filter, device)
        self._seed = seed
        self._rng = torch.Generator(device=device).manual_seed(seed)

        # Learnable parameters
        self.params = nn.ParameterDict(
            {
                "threshold": nn.Parameter(torch.tensor(0.0, device=device), requires_grad="threshold" in tuneable_parameters),
            }
          )

    def _init_state(self, n_neurons, time_scale):
        x_initial = torch.zeros(n_neurons, time_scale, device=self.device)
        x_initial[:, time_scale-1] = torch.randint(0, 2, (n_neurons,), device=self.device)
        return x_initial

    def message(self, x_j, W):
        activation = torch.sum(x_j * W, dim=1, keepdim=True)
        return activation

<<<<<<< HEAD
    def _spike_probability(self, activation):
        return torch.sigmoid(activation - self.params["threshold"])
=======
    def simulate(self, n_steps, stimulation=None) -> torch.Tensor:
        """Simulates the network for n_steps"""
        W = self.time_dependence(self.W0, self.edge_index)
        spikes = torch.zeros(self.n_neurons, n_steps + self.time_scale, device=self.device)
        with torch.no_grad():
            self.eval()
            for t in (pbar := tqdm(range(n_steps), colour="#3E5641", leave=False)):
                pbar.set_description(f"Simulating... t={t}")
                activation = self(spikes[:, t:t+self.time_scale], self.edge_index, W) + stimulation(t)
                spikes[:, t + self.time_scale] = self._update(activation)
        return spikes[:, self.time_scale:]
>>>>>>> d2009c71

    def _update_state(self, activation):
        """Samples the spikes of the neurons"""
        probabilities = self._spike_probability(activation)
        return torch.bernoulli(probabilities, generator=self._rng)<|MERGE_RESOLUTION|>--- conflicted
+++ resolved
@@ -14,7 +14,7 @@
             {
                 "threshold": nn.Parameter(torch.tensor(0.0, device=device), requires_grad="threshold" in tuneable_parameters),
             }
-          )
+        )
 
     def _init_state(self, n_neurons, time_scale):
         x_initial = torch.zeros(n_neurons, time_scale, device=self.device)
@@ -25,22 +25,8 @@
         activation = torch.sum(x_j * W, dim=1, keepdim=True)
         return activation
 
-<<<<<<< HEAD
     def _spike_probability(self, activation):
         return torch.sigmoid(activation - self.params["threshold"])
-=======
-    def simulate(self, n_steps, stimulation=None) -> torch.Tensor:
-        """Simulates the network for n_steps"""
-        W = self.time_dependence(self.W0, self.edge_index)
-        spikes = torch.zeros(self.n_neurons, n_steps + self.time_scale, device=self.device)
-        with torch.no_grad():
-            self.eval()
-            for t in (pbar := tqdm(range(n_steps), colour="#3E5641", leave=False)):
-                pbar.set_description(f"Simulating... t={t}")
-                activation = self(spikes[:, t:t+self.time_scale], self.edge_index, W) + stimulation(t)
-                spikes[:, t + self.time_scale] = self._update(activation)
-        return spikes[:, self.time_scale:]
->>>>>>> d2009c71
 
     def _update_state(self, activation):
         """Samples the spikes of the neurons"""
