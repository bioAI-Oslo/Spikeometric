--- conflicted
+++ resolved
@@ -4,7 +4,6 @@
 from torch import nn
 from tqdm import tqdm
 
-<<<<<<< HEAD
 class HermanModel(BaseModel):
     def __init__(self, connectivity_filter, tuneable_parameters=[], seed=0, device="cpu"):
         super(HermanModel, self).__init__(connectivity_filter, device)
@@ -29,7 +28,6 @@
                 }
         )
 
-
     def forward(self, x, edge_index, W, activation, **kwargs):
         activation += x - (activation / self.params["tau"]) * self.params["dt"]
         return self.propagate(edge_index, x=activation, W=W).squeeze()
@@ -43,84 +41,6 @@
         b_term = self.params["b"] * (1 + noise * filtered_noise)
         l = self.params["r"] * activation + b_term
         spikes = l > self.params["threshold"]
-=======
-
-class HermanModel(AbstractModel):
-    def __init__(self, W0, edge_index, n_neurons, stimulation=[], seed=0, device="cpu"):
-        super(HermanModel, self).__init__(W0, edge_index, device)
-        self._seed = seed
-        self._rng = torch.Generator(device=device).manual_seed(seed)
-
-        # Learnable parameters
-        #  self.r = torch.nn.Parameter(torch.tensor(0.025, device=device))
-        #  self.threshold = torch.nn.Parameter(torch.tensor(1.378e-3, device=device))
-        #  self.b = torch.nn.Parameter(torch.tensor(0.001, device=device))
-        #  self.noise_sparsity = torch.nn.Parameter(torch.tensor(1.5, device=device))
-        #  self.tau = torch.nn.Parameter(torch.tensor(0.01, device=device))
-            
-        # Learnable parameters
-
-        # Network parameters
-        self.threshold      = torch.tensor(1.378e-3, device=device)
-        self.noise_std      = torch.tensor(0.3, device=device) # noise amplitude
-        self.b              = torch.tensor(0.001, device=device) #uniform feedforward input
-        self.noise_sparsity = torch.tensor(1.0, device=device) #noise is injected with the prob that a standard normal exceeds this
-        self.r              = torch.tensor(0.025, device=device)
-
-        self.tau            = torch.tensor(0.01, device=device)
-        self.dt             = torch.tensor(0.0001, device=device)
-        self.n_neurons      = n_neurons
-
-
-    def simulate(self, n_steps) -> torch.Tensor:
-        """Simulates the network for n_steps"""
-        W = self.time_dependence(self.W0, self.edge_index)
-
-        spikes = torch.zeros((self.n_neurons, n_steps), device=self.device)
-        activation = torch.zeros((self.n_neurons, 1), device=self.device)
-        with torch.no_grad():
-            self.eval()
-            for t in (pbar := tqdm(range(n_steps), colour="#3E5641")):
-                pbar.set_description(f"Simulating... t={t}")
-                activation = self(activation, self.edge_index, W)
-                #  for stim in self._stimulation:
-                #      stim(t, activation)
-                spikes[:, t] = self._update(activation) > self.threshold
-                activation += spikes[:, t].unsqueeze(-1) - (activation / self.tau) * self.dt
-        return spikes
-
-    def tune(self, p, lr = 0.01, N=100, max_iter=1000, epsilon=1e-6):
-        """Tunes the parameters of the network to match the desired firing rate"""
-        self.train()
-        optimizer = torch.optim.Adam(self.parameters(), lr=lr)
-        loss_fn = nn.MSELoss()
-        p = torch.tensor(p, device=self.device)
-        for epoch in (t := tqdm(range(max_iter), colour="#3E5641")):
-            optimizer.zero_grad()
-            probabilities = 0
-            W = self.time_dependence(self.W0, self.edge_index)
-            spikes = torch.zeros((self.n_neurons, N), device=self.device)
-            activation = torch.zeros((self.n_neurons, 1), device=self.device)
-            for i in range(N):
-                activation = self(activation, self.edge_index, W)
-                spikes[:, i] = self._update(activation)
-                activation = activation + spikes[:, i].unsqueeze(-1) - (activation / self.tau) * self.dt
-                probabilities += spikes[:, i].sum()
-            avg_probabilities = probabilities / (N * self.n_neurons)
-            loss = loss_fn(avg_probabilities, p)
-            if loss < epsilon:
-                break
-            loss.backward()
-            optimizer.step()
-            t.set_description(f"Tuning... p={avg_probabilities.item():.3f}, s={avg_spikes.item():.3f}")
-
-    def _update(self, activation: torch.Tensor):
-        noise = torch.normal(0., self.noise_std, size=activation.shape, device=activation.device)
-        filtered_noise = torch.normal(0., 1., size=activation.shape, device=activation.device) > self.noise_sparsity
-        b_term = self.b * (1 + noise * filtered_noise)
-        l = self.r * activation + b_term
-        spikes = l > self.threshold
->>>>>>> d2009c71
         return spikes.squeeze()
 
     def _spike_probability(self, activation):
