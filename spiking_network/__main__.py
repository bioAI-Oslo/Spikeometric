--- conflicted
+++ resolved
@@ -33,16 +33,9 @@
     print(f"is_parallel:  {args.parallel}")
 
     if args.herman:
-<<<<<<< HEAD
-        make_herman_dataset(args.cluster_size, args.n_datasets, args.n_steps, args.data_path, n_parallel = 100)
+        make_herman_dataset(args.cluster_size, args.n_datasets, args.n_steps, args.data_path, max_parallel = 100)
     else:
         make_dataset(args.cluster_size, args.n_datasets, args.n_steps, args.data_path, max_parallel=100)
-=======
-        make_herman_dataset(args.n_clusters, args.cluster_size, args.r, args.threshold, args.n_steps, args.n_datasets, args.data_path, is_parallel=args.parallel)
-    else:
-        #  make_dataset(args.n_clusters, args.cluster_size, 0, args.n_steps, args.n_datasets, args.data_path, is_parallel = (args.parallel == True))
-        make_stimulation_dataset(args.n_clusters, args.cluster_size, 0, args.n_steps, args.n_datasets, args.data_path, is_parallel=args.parallel)
->>>>>>> a4c1aba9
 
 
 
