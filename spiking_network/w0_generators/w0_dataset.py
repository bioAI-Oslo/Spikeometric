import torch
import numpy as np
from torch.utils.data import Dataset
from torch_geometric.data import Data
from spiking_network.w0_generators.w0_generator import DistributionParams

class ConnectivityDataset(Dataset):
    @classmethod
    def from_list(cls, w0_list):
        dataset = cls()
        dataset.data = []
        for w0 in w0_list:
            n_neurons = w0.shape[0]
            edge_index = w0.nonzero().t()
            w0 = w0[edge_index[0], edge_index[1]]
            dataset.data.append(Data(W0=w0, edge_index=edge_index, num_nodes=n_neurons))
        return dataset

    @property
    def w0_list(self):
        return [data.W0 for data in self.data]

    @property
    def edge_index_list(self):
        return [data.edge_index for data in self.data]

    def _generate_data(self, n_neurons, n_datasets, seeds, **kwargs):
        datasets = []
        for i in range(n_datasets):
            W0 = self._generate(n_neurons, seeds[i], **kwargs)
            edge_index = W0.nonzero().t()
            W0 = W0[edge_index[0], edge_index[1]]
            datasets.append(Data(W0=W0, edge_index=edge_index, num_nodes=n_neurons))
        return datasets

    def __len__(self):
        return len(self.data)

    def __getitem__(self, idx):
        return self.data[idx]

class W0Dataset(ConnectivityDataset):
    def __init__(self, n_neurons, n_datasets, distribution_params, seeds=0):
        self.distribution_params = distribution_params
        self.data = self._generate_data(n_neurons, n_datasets, seeds, dist_params=distribution_params)

    def _generate(self, n_neurons: int, seed, dist_params: DistributionParams) -> torch.Tensor:
        """Builds the internal structure of a cluster"""
        rng = torch.Generator().manual_seed(seed)
        if dist_params.name == 'glorot':
            W0 = self._generate_glorot_w0(n_neurons, dist_params.mean, dist_params.std, rng)
        if dist_params.name == 'normal':
            W0 = self._generate_normal_w0(n_neurons, dist_params.mean, dist_params.std, rng)
        W0 = self._dales_law(W0)
        W0 = W0.fill_diagonal_(1)
        return W0

    def _dales_law(self, W0: torch.Tensor) -> torch.Tensor:
        """Applies Dale's law to the connectivity matrix W0"""
        W0 = torch.concat((W0 * (W0 > 0), W0 * (W0 < 0)), 0)
        return W0

    def _generate_normal_w0(self, n_neurons: int, mean: float, std: float, rng: torch.Generator) -> torch.Tensor:
        """Generates a normal n_neurons/2*n_neurons/2 matrux from a normal distribution"""
        half_n_neurons = n_neurons // 2
        W0 = torch.normal(mean, std, (half_n_neurons, n_neurons), generator=rng)
        return W0
    
    def _generate_glorot_w0(self, n_neurons: int, mean: float, std: float, rng: torch.Generator) -> torch.Tensor:
        """Generates a normal n_neurons/2*n_neurons/2 matrux from a normal distribution"""
        normal_W0 = self._generate_normal_w0(n_neurons, mean, std, rng)
        glorot_W0 = normal_W0 / torch.sqrt(torch.tensor(n_neurons, dtype=torch.float32))
        return glorot_W0

class SparseW0Dataset(W0Dataset):
    def __init__(self, n_neurons, n_datasets, distribution_params, emptiness, seed=0):
        self.emptiness = emptiness
        super().__init__(n_neurons, n_datasets, distribution_params, seed)

    def _generate(self, n_neurons: int, seed, dist_params: DistributionParams) -> torch.Tensor:
        """Builds the internal structure of a cluster"""
        W0 = super()._generate(n_neurons, seed, dist_params)
        W0 = W0 * (torch.rand_like(W0) > self.emptiness)
        return W0

class HermanDataset(ConnectivityDataset):
    MEXICAN_HAT_LOWEST = -0.002289225919299652
    def __init__(self, n_neurons, n_datasets, emptiness=0.9, seed=0):
        self.emptiness = emptiness
        self.data = self._generate_data(n_neurons, n_datasets, seed)

    def _generate(self, n_neurons, seed):
        rng = np.random.default_rng(seed)
        mat = rng.uniform(self.MEXICAN_HAT_LOWEST, 0, size=(n_neurons, n_neurons))
        mat[rng.random((n_neurons, n_neurons)) < self.emptiness] = 0
        w0 = torch.tensor(mat, dtype=torch.float32)
        return w0
<<<<<<< HEAD

    def name(self):
        return 'herman'
    
=======
>>>>>>> d2009c71
<|MERGE_RESOLUTION|>--- conflicted
+++ resolved
@@ -95,10 +95,7 @@
         mat[rng.random((n_neurons, n_neurons)) < self.emptiness] = 0
         w0 = torch.tensor(mat, dtype=torch.float32)
         return w0
-<<<<<<< HEAD
 
     def name(self):
         return 'herman'
     
-=======
->>>>>>> d2009c71
