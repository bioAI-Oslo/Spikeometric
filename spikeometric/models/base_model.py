from torch_geometric.nn import MessagePassing
from torch_geometric.data import Data
import torch
from tqdm import tqdm
from typing import Union, Callable
from spikeometric.stimulus import BaseStimulus
from typing import List
from spikeometric.datasets import RollingStateArray

class BaseModel(MessagePassing):
    """
    Base class for all spiking neural networks.
    
    Extends the MessagePassing class from torch_geometric by adding stimulus support and
    a forward method that calculates the spikes of the network at time t using the following steps:

    #. :meth:`input`: calculates the input to each neuron
    #. :meth:`non_linearity`: applies a non-linearity to the input to get the neuron's response
    #. :meth:`emit_spikes`: Determines the spikes of the network at time t from the response

    These methods are overriden by the child classes to implement different models.

    To simulate the network, a default simulate method is provided, but can be overriden by the child classes
    to implement different simulation methods if needed.

    If the models has any tunable parameters, they can be tuned to match a desired firing rate using the tune method.
    For other target functions, the tune method can be overriden by the child classes.

    There are also methods for saving and loading the model.
    """
    def __init__(self):
        super().__init__()
        self.stimulus = lambda t: torch.tensor(0.0)

    @property
    def tunable_parameters(self) -> dict:
        """Returns a list of the tunable parameters"""
        return dict(self.named_parameters())
    
    def connectivity_filter(self, W0: torch.Tensor, edge_index: torch.Tensor) -> torch.Tensor:
        r"""
        Returns the connectivity filter of the network.
        The connectivity filter determines the time dependency of the weights of the network.
        The default connectivity filter is just the initial synaptic weights, which means that the spikes only
        affect the neurons for one time step.

        Parameters
        ----------
        W0: torch.Tensor
            The initial synaptic weights of the network [n_edges, T]
        edge_index: torch.Tensor
            The connectivity of the network [2, n_edges]
        
        Returns
        -------
        W: torch.Tensor
            The connectivity filter of the network [n_edges, T]
        """
        return W0.unsqueeze(1)

    def input(self, edge_index: torch.Tensor, W: torch.Tensor, state: torch.Tensor, **kwargs) -> torch.Tensor:
        raise NotImplementedError

    def emit_spikes(self, inputs: torch.Tensor) -> torch.Tensor:
        raise NotImplementedError
    
    def non_linearity(self, inputs: torch.Tensor) -> torch.Tensor:
        return inputs
    
    def synaptic_input(self, edge_index: torch.Tensor, W: torch.Tensor, state: torch.Tensor, **kwargs) -> torch.Tensor:
        r"""
        Calculates the synaptic input to each neuron torch_geometric's message passing framework.
        The propagate method fist calls the message method to compute the message along each edge and 
        then aggregates the messages using the aggregation method (sum in this case). The result is then
        passed to the update method to compute the new state of the neurons. We only override the
        message method, and use the default aggregation and update methods.
        
        .. math::
            I_i(t) = \sum_{j \in \mathcal{N}_i} \mathbf{W}_{ij} \cdot \mathbf{x}_j(t)

        Parameters
        ----------
        edge_index: torch.Tensor
            The connectivity of the network [2, n_edges]
        W: torch.Tensor
            The weights of the edges [n_edges, T]
        state: torch.Tensor
            The state of the neurons [n_neurons, T]
        **kwargs:
            Additional arguments
        
        Returns
        -------
        synaptic_input: torch.Tensor
            The synaptic input to each neuron [n_neurons, 1]
        """
        return self.propagate(edge_index, W=W, state=state, **kwargs).squeeze()
    
    def message(self, state_j: torch.Tensor, W: torch.Tensor) -> torch.Tensor:
        r"""
        Calculates the message from the j-th neuron to the i-th neuron. This method is called by the propagate method
        of torch_geometric's MessagePassing class.

        .. math::
            m_{ij} = \mathbf{W}_{ij} \cdot \mathbf{x}_j(t)
        
        Parameters
        ----------
        state_j: torch.Tensor
            The state of the j-th neuron [n_edges, T]
        W: torch.Tensor
            The weights of the edges [n_edges, T]
        
        Returns
        -------
        message: torch.Tensor
            The message from the j-th neuron to the i-th neuron [n_edges, 1]
        """
        return torch.sum(state_j*W, dim=1, keepdim=True)

    def stimulus_input(self, t: int, **kwargs) -> torch.Tensor:
        r"""
        Calculates the stimulus input to the network at time t.

        Parameters
        ----------
        t: int
            The current time step
        
        Returns
        -------
        stimulus_input: torch.Tensor
            The stimulus input to the network [n_neurons]
        """
        return self.stimulus_filter(self.stimulus(t), **kwargs)

    def stimulus_filter(self, stimulus: torch.Tensor, **kwargs) -> torch.Tensor:
        r"""
        Filters the stimulus to the network. The default stimulus filter is just the stimulus itself.

        Parameters
        ----------
        stimulus: torch.Tensor
            The stimulus to the network
        **kwargs:
            Additional arguments
        
        Returns
        -------
        stimulus: torch.Tensor
            The filtered stimulus to the network [n_neurons]
        """
        return stimulus

    def add_stimulus(self, stimulus: Callable):
        """Adds a stimulus to the network"""
        if not callable(stimulus):
            raise TypeError("The stimulus must be a callable object")
        self.stimulus = stimulus

    def forward(self, edge_index: torch.Tensor, W: torch.Tensor, state: torch.Tensor, **kwargs) -> torch.Tensor:
        r"""
        Calculates the new state of the network at time t+1 from the state at time t.

        Parameters
        -----------
        edge_index: torch.Tensor
            The connectivity of the network [2, n_edges]
        W: torch.Tensor
            The edge weights of the connectivity filter [n_edges, T]
        state: torch.Tensor
            The state of the network from time t - T to time t [n_neurons, T]

        Returns
        --------
        spikes: torch.Tensor
            The spikes of the network at time t+1 [n_neurons]
        """
        input = self.input(
            edge_index=edge_index,
            W=W,
            state=state,
            **kwargs
        )
        rate = self.non_linearity(input)
        return self.emit_spikes(rate)
    
    def simulate(self, data, n_steps: int, verbose: bool = True, equilibration_steps: int = 100, store_as_dtype: torch.dtype = torch.int, **kwargs):
        r"""
        Simulates the network for n_steps time steps given the connectivity.
        Returns the state of the network at each time step.

        Parameters
        -----------
        data: torch_geometric.data.Data
            The data containing the connectivity. 
        n_steps: int
            The number of time steps to simulate
        verbose: bool
            If True, a progress bar is shown
        equilibration: int
            The number of time steps to simulate before the we start recording the state of the network.
        store_as_dtype: torch.dtype
            The dtype to store the state of the network as.

        Returns
        --------
        x: torch.Tensor[n_neurons, n_steps]
            The state of the network at each time step. The state is a binary tensor where 1 means that the neuron is active.
        """
        # Get the parameters of the network
        n_neurons = data.num_nodes
        edge_index = data.edge_index
        W0 = data.W0
        W, edge_index = self.connectivity_filter(W0, edge_index)
        T = W.shape[1]

        device = edge_index.device

        # If verbose is True, a progress bar is shown
        pbar = tqdm(range(n_steps), colour="#3E5641") if verbose else range(n_steps)
        
        # Simulate the network
        inital_state = torch.randint(0, 2, device=device, size=(n_neurons,), generator=self._rng, dtype=store_as_dtype)
<<<<<<< HEAD
        state = RollingStateArray(
            self.equilibrate(edge_index, W, inital_state, n_steps=equilibration_steps, store_as_dtype=store_as_dtype)
        )
        indices = [[], []]
        for t in pbar:
            curr_state = self(edge_index=edge_index, W=W, state=state.states, t=t-T)
            state.add(
                curr_state
            )
            sparse = torch.where(state)[0]
            indices[1] += [t]*len(sparse)
            indices[0] += sparse.tolist()

=======
        x = self.equilibrate(edge_index, W, inital_state, n_steps=equilibration_steps, store_as_dtype=store_as_dtype)
        indices = [[],[]]
        for t in pbar:
            state = self(edge_index=edge_index, W=W, state=x, t=t)
            x = x.roll(-1, 1)
            x[:,-1] = state
            sparse = torch.where(state)[0]
            indices[1] += [t]*len(sparse)
            indices[0] += sparse.tolist()
            
        result = torch.sparse_coo_tensor(
            indices, torch.ones(len(indices[0]), device=device), (n_neurons, n_steps), dtype=store_as_dtype
            )
>>>>>>> e7838b15
        # If the stimulus is batched, we increment the batch in preparation for the next batch
        if isinstance(self.stimulus, BaseStimulus) and self.stimulus.n_batches > 1:
            self.stimulus.next_batch()
        
        # Return the state of the network at each time step
        return result
    
    def tune(
        self,
        data: Data,
        firing_rate: float,
        tunable_parameters: Union[str, List[str]] = "all",
        lr: float = 0.1,
        n_steps: int = 100,
        n_epochs: int = 100,
        verbose: bool = True
    ):
        """
        Tunes the model parameters to match a firing rate.

        Parameters
        -----------
        data: torch_geometric.data.Data
            The training data containing the connectivity.
        firing_rate: torch.Tensor
            The target firing rate of the network
        tunable_parameters: list or str
            The list of parameters to tune, can be "all", "stimulus", "model" or a list of parameter names
        lr: float
            The learning rate
        n_steps: int
            The number of time steps to simulate for each epoch
        n_epochs: int
            The number of epochs
        verbose: bool
            If True, a progress bar is shown
        """
        # If verbose is True, a progress bar is shown
        pbar = tqdm(range(n_epochs), colour="#3E5641") if verbose else range(n_epochs)

        # Get the device to use
        device = data.edge_index.device

        # Check parameters
        if not tunable_parameters:
            raise ValueError("No parameters to tune")
        elif not self.tunable_parameters:
            raise ValueError("The model has no tunable parameters")
        elif tunable_parameters == "all":
            tunable_parameters = self.tunable_parameters
        elif tunable_parameters == "stimulus":
            tunable_parameters = [param for param in self.tunable_parameters if param.startswith("stimulus")]
        elif tunable_parameters == "model":
            tunable_parameters = [param for param in self.tunable_parameters if not param.startswith("stimulus")]
        elif any([param not in self.tunable_parameters for param in tunable_parameters]):
            raise ValueError("Invalid parameter name. Valid parameter names are: {}".format(self.tunable_parameters))
            
        self.set_tunable(tunable_parameters)
        
        # Get the parameters of the network
        edge_index = data.edge_index
        W0 = data.W0
        n_neurons = data.num_nodes
        optimizer = torch.optim.Adam(self.parameters(), lr=lr)
        loss_fn = torch.nn.MSELoss()
        firing_rate = torch.tensor(firing_rate, device=device, dtype=torch.float)

        average_firing_rate = 0
        self.train()
        for epoch in pbar:
            optimizer.zero_grad()
            
            # Compute the connectivity matrix using the current parameters
            W, edge_index = self.connectivity_filter(W0, edge_index)
            T = W.shape[1]

            # Initialize the state of the network
            x = torch.zeros(n_neurons, n_steps + T, device=device, dtype=torch.int)
            activation = torch.zeros((n_neurons, n_steps + T), device=device)
            initial_state = torch.randint(0, 2, (n_neurons,), device=device, dtype=torch.int, generator=self._rng)
            with torch.no_grad():
                x[:, :T] = self.equilibrate(edge_index, W, initial_state, n_steps=10)

            # Simulate the network
            for t in range(T, n_steps + T):
                activation[:, t] = self.input(
                    edge_index,
                    W=W,
                    state=x[:, t-T:t],
                    t=t,
                )
                x[:, t] = self.emit_spikes(
                    self.non_linearity(activation[:, t]),
                )

            # Compute the loss
            firing_rate_hat = self.non_linearity(activation[:, T:]).mean() * 1000 / self.dt
            average_firing_rate += (firing_rate_hat.item() - average_firing_rate) / (epoch + 1)

            loss = loss_fn(firing_rate, firing_rate_hat)
            if verbose:
                pbar.set_description(f"Tuning... fr={average_firing_rate:.5f}")
            
            # Backpropagate
            loss.backward()
            optimizer.step()

        # If the stimulus is batched, we increment the batch in preparation for the next batch
        if isinstance(self.stimulus, BaseStimulus) and self.stimulus.n_batches > 1:
            self.stimulus.next_batch()

        self.requires_grad_(False) # Freeze the parameters
        
    def set_tunable(self, parameters: Union[str, List[str]]):
        """Sets requires_grad to True for the parameters to be tuned"""
        for param in parameters:
            parameter_dict = dict(self.named_parameters())
            if param not in parameter_dict:
                raise ValueError(f"Parameter {param} not found in the model")
            parameter_dict[param].requires_grad = True

    def save(self, path: str):
        """Saves the model to the path"""
        torch.save(self.state_dict(), path)

    def load(self, path: str):
        """Loads the model from the path"""
        self.load_state_dict(torch.load(path))

    def to(self, device: Union[str, torch.device]):
        """Moves the model to the device, including the random number generator"""
        self = super().to(device)
        if hasattr(self, "_rng"):
            seed = self._rng.initial_seed()
            self._rng = torch.Generator(device=device).manual_seed(seed)
        return self

    def equilibrate(self, edge_index: torch.Tensor, W: torch.Tensor, inital_state: torch.Tensor, n_steps=100, store_as_dtype: torch.dtype = torch.int) -> torch.Tensor:
        """
        Equilibrate the network to a given connectivity matrix.

        Parameters
        -----------
        edge_index: torch.Tensor
            The connectivity of the network
        W: torch.Tensor
            The connectivity filter
        inital_state: torch.Tensor
            The initial state of the network
        n_steps: int
            The number of time steps to equilibrate for
        store_as_dtype: torch.dtype
            The dtype to store the state of the network as

        Returns
        --------
        x: torch.Tensor
            The state of the network at each time step
        """
        n_neurons = inital_state.shape[0]
        device = inital_state.device
        T = W.shape[1]
        x_equi = torch.zeros((n_neurons, T + n_steps), device=device, dtype=store_as_dtype)
        x_equi[:, T-1] = inital_state

        # Equilibrate the network
        for t in range(T, T + n_steps):
            x_equi[:, t] = self(edge_index=edge_index, W=W, state=x_equi[:, t-T:t])
        
        return x_equi[:, -T:]

<|MERGE_RESOLUTION|>--- conflicted
+++ resolved
@@ -222,35 +222,21 @@
         
         # Simulate the network
         inital_state = torch.randint(0, 2, device=device, size=(n_neurons,), generator=self._rng, dtype=store_as_dtype)
-<<<<<<< HEAD
         state = RollingStateArray(
             self.equilibrate(edge_index, W, inital_state, n_steps=equilibration_steps, store_as_dtype=store_as_dtype)
         )
         indices = [[], []]
         for t in pbar:
             curr_state = self(edge_index=edge_index, W=W, state=state.states, t=t-T)
-            state.add(
-                curr_state
-            )
+            state.add(curr_state)
             sparse = torch.where(state)[0]
             indices[1] += [t]*len(sparse)
             indices[0] += sparse.tolist()
 
-=======
-        x = self.equilibrate(edge_index, W, inital_state, n_steps=equilibration_steps, store_as_dtype=store_as_dtype)
-        indices = [[],[]]
-        for t in pbar:
-            state = self(edge_index=edge_index, W=W, state=x, t=t)
-            x = x.roll(-1, 1)
-            x[:,-1] = state
-            sparse = torch.where(state)[0]
-            indices[1] += [t]*len(sparse)
-            indices[0] += sparse.tolist()
-            
         result = torch.sparse_coo_tensor(
             indices, torch.ones(len(indices[0]), device=device), (n_neurons, n_steps), dtype=store_as_dtype
             )
->>>>>>> e7838b15
+
         # If the stimulus is batched, we increment the batch in preparation for the next batch
         if isinstance(self.stimulus, BaseStimulus) and self.stimulus.n_batches > 1:
             self.stimulus.next_batch()
